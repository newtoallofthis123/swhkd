use clap::{arg, Command};
use evdev::{AttributeSet, Device, InputEventKind, Key};
use nix::unistd::{Group, Uid};
use signal_hook_tokio::Signals;
use std::{
    collections::{HashMap, HashSet},
    env, fs,
    io::prelude::*,
    os::unix::net::UnixStream,
    path::Path,
    process::{exit, id},
};
use sysinfo::{ProcessExt, System, SystemExt};
use tokio::select;
use tokio::time::Duration;
use tokio::time::{sleep, Instant};
use tokio_stream::{StreamExt, StreamMap};

use signal_hook::consts::signal::*;

mod config;
mod uinput;

#[cfg(test)]
mod tests;

struct KeyboardState {
    state_modifiers: HashSet<config::Modifier>,
    state_keysyms: AttributeSet<evdev::Key>,
}

impl KeyboardState {
    fn new() -> KeyboardState {
        KeyboardState { state_modifiers: HashSet::new(), state_keysyms: AttributeSet::new() }
    }
}

#[tokio::main]
async fn main() -> Result<(), Box<dyn std::error::Error>> {
    let args = set_command_line_args().get_matches();
    env::set_var("RUST_LOG", "swhkd=warn");

    if args.is_present("debug") {
        env::set_var("RUST_LOG", "swhkd=trace");
    }

    env_logger::init();
    log::trace!("Logger initialized.");

    let pidfile: String = String::from("/tmp/swhkd.pid");
    if Path::new(&pidfile).exists() {
        log::trace!("Reading {} file and checking for running instances.", pidfile);
        let swhkd_pid = match fs::read_to_string(&pidfile) {
            Ok(swhkd_pid) => swhkd_pid,
            Err(e) => {
                log::error!("Unable to read {} to check all running instances", e);
                exit(1);
            }
        };
        log::debug!("Previous PID: {}", swhkd_pid);

        let mut sys = System::new_all();
        sys.refresh_all();
        for (pid, process) in sys.processes() {
            if pid.to_string() == swhkd_pid && process.exe() == env::current_exe().unwrap() {
                log::error!("Swhkd is already running!");
                exit(1);
            }
        }
    }

    match fs::write(&pidfile, id().to_string()) {
        Ok(_) => {}
        Err(e) => {
            log::error!("Unable to write to {}: {}", pidfile, e);
            exit(1);
        }
    }

    if let Err(_) = check_user_permissions() {
        exit(1);
    }

    let load_config = || {
        let config_file_path: std::path::PathBuf = if args.is_present("config") {
            Path::new(args.value_of("config").unwrap()).to_path_buf()
        } else {
            fetch_xdg_config_path()
        };

        log::debug!("Using config file path: {:#?}", config_file_path);

        if !config_file_path.exists() {
            log::error!("{:#?} doesn't exist", config_file_path);
            exit(1);
        }

        let hotkeys = match config::load(config_file_path) {
            Err(e) => {
                log::error!("Config Error: {}", e);
                exit(1);
            }
            Ok(out) => out,
        };

        for hotkey in &hotkeys {
            log::debug!("hotkey: {:#?}", hotkey);
        }

        hotkeys
    };

    let mut hotkeys = load_config();

    log::trace!("Attempting to find all keyboard file descriptors.");
<<<<<<< HEAD
    let mut keyboard_devices: Vec<Device> = Vec::new();
    for (_, device) in evdev::enumerate() {
        if check_device_is_keyboard(&device) {
            keyboard_devices.push(device);
        };
    }
=======
    let keyboard_devices: Vec<Device> = evdev::enumerate().filter(check_keyboard).collect();
>>>>>>> 2664180b

    let mut uinput_device = match uinput::create_uinput_device() {
        Ok(dev) => dev,
        Err(e) => {
            log::error!("Err: {:#?}", e);
            exit(1);
        }
    };

    if keyboard_devices.is_empty() {
        log::error!("No valid keyboard device was detected!");
        exit(1);
    }
    log::debug!("{} Keyboard device(s) detected.", keyboard_devices.len());

    let modifiers_map: HashMap<Key, config::Modifier> = HashMap::from([
        (Key::KEY_LEFTMETA, config::Modifier::Super),
        (Key::KEY_RIGHTMETA, config::Modifier::Super),
        (Key::KEY_LEFTMETA, config::Modifier::Super),
        (Key::KEY_RIGHTMETA, config::Modifier::Super),
        (Key::KEY_LEFTALT, config::Modifier::Alt),
        (Key::KEY_RIGHTALT, config::Modifier::Alt),
        (Key::KEY_LEFTCTRL, config::Modifier::Control),
        (Key::KEY_RIGHTCTRL, config::Modifier::Control),
        (Key::KEY_LEFTSHIFT, config::Modifier::Shift),
        (Key::KEY_RIGHTSHIFT, config::Modifier::Shift),
    ]);

    let repeat_cooldown_duration: u64 = if args.is_present("cooldown") {
        args.value_of("cooldown").unwrap().parse::<u64>().unwrap()
    } else {
        250
    };

    let mut signals = Signals::new(&[
        SIGUSR1, SIGUSR2, SIGHUP, SIGABRT, SIGBUS, SIGCHLD, SIGCONT, SIGINT, SIGPIPE, SIGQUIT,
        SIGSYS, SIGTERM, SIGTRAP, SIGTSTP, SIGVTALRM, SIGXCPU, SIGXFSZ,
    ])?;

    let mut execution_is_paused = false;
    let mut last_hotkey: Option<config::Hotkey> = None;
    let mut keyboard_states: Vec<KeyboardState> = Vec::new();
    let mut keyboard_stream_map = StreamMap::new();

    for (i, mut device) in keyboard_devices.into_iter().enumerate() {
        let _ = device.grab();
        keyboard_stream_map.insert(i, device.into_event_stream()?);
        keyboard_states.push(KeyboardState::new());
    }

    // The initial sleep duration is never read because last_hotkey is initialized to None
    let hotkey_repeat_timer = sleep(Duration::from_millis(0));
    tokio::pin!(hotkey_repeat_timer);

    loop {
        select! {
            _ = &mut hotkey_repeat_timer, if &last_hotkey.is_some() => {
                let hotkey = last_hotkey.clone().unwrap();
                send_command(hotkey.clone());
                hotkey_repeat_timer.as_mut().reset(Instant::now() + Duration::from_millis(repeat_cooldown_duration));
            }

            Some(signal) = signals.next() => {
                match signal {
                    SIGUSR1 => {
<<<<<<< HEAD
                        execution_is_paused = true;
                        for (_, mut device) in evdev::enumerate() {
                            if check_device_is_keyboard(&device){
                                let _ = device.ungrab();
                            }
=======
                        paused = true;
                        for mut device in evdev::enumerate().filter(check_keyboard) {
                            let _ = device.ungrab();
>>>>>>> 2664180b
                        }
                    }

                    SIGUSR2 => {
<<<<<<< HEAD
                        execution_is_paused = false;
                        for (_, mut device) in evdev::enumerate() {
                            if check_device_is_keyboard(&device){
                                let _ = device.grab();
                            };
=======
                        paused = false;
                        for mut device in evdev::enumerate().filter(check_keyboard) {
                            let _ = device.grab();
>>>>>>> 2664180b
                        }
                    }

                    SIGHUP => {
                        hotkeys = load_config();
                    }

                    SIGINT => {
                        for mut device in evdev::enumerate().filter(check_keyboard) {
                            let _ = device.ungrab();
                        }
                        log::warn!("Received SIGINT signal, exiting...");
                        exit(1);
                    }

                    _ => {
<<<<<<< HEAD
                        for (_, mut device) in evdev::enumerate() {
                            if check_device_is_keyboard(&device){
                                let _ = device.ungrab();
                            };
                        }
=======
>>>>>>> 2664180b
                        log::warn!("Got signal: {:#?}", signal);
                        exit(1);
                    }
                }
            }

            Some((i, Ok(event))) = keyboard_stream_map.next() => {
                let keyboard_state = &mut keyboard_states[i];

                let key = match event.kind() {
                    InputEventKind::Key(keycode) => keycode,
                    _ => continue
                };

                match event.value() {
                    // Key press
                    1 => {
                        if let Some(modifier) = modifiers_map.get(&key) {
                            keyboard_state.state_modifiers.insert(*modifier);
                        } else {
                            keyboard_state.state_keysyms.insert(key);
                        }
                    }

                    // Key release
                    0 => {
                        if let Some(modifier) = modifiers_map.get(&key) {
                            if let Some(hotkey) = &last_hotkey {
                                if hotkey.modifiers.contains(modifier) {
                                    last_hotkey = None;
                                }
                            }
                            keyboard_state.state_modifiers.remove(modifier);
                        } else if keyboard_state.state_keysyms.contains(key) {
                            if let Some(hotkey) = &last_hotkey {
                                if key == hotkey.keysym {
                                    last_hotkey = None;
                                }
                            }
                            keyboard_state.state_keysyms.remove(key);
                        }
                    }

                    _ => {}
                }

                let possible_hotkeys: Vec<&config::Hotkey> = hotkeys.iter()
                    .filter(|hotkey| hotkey.modifiers.len() == keyboard_state.state_modifiers.len())
                    .collect();

                let event_in_hotkeys = hotkeys.iter().any(|hotkey| {
                    hotkey.keysym.code() == event.code() &&
                    keyboard_state.state_modifiers
                        .iter()
                        .all(|x| hotkey.modifiers.contains(x)) &&
                    keyboard_state.state_modifiers.len() == hotkey.modifiers.len()
                        });


                // Don't emit event to virtual device if it's from a valid hotkey
                if !event_in_hotkeys {
                    uinput_device.emit(&[event]).unwrap();
                }

                if execution_is_paused || possible_hotkeys.is_empty() || last_hotkey.is_some() {
                    continue;
                }

                log::debug!("state_modifiers: {:#?}", keyboard_state.state_modifiers);
                log::debug!("state_keysyms: {:#?}", keyboard_state.state_keysyms);
                log::debug!("hotkey: {:#?}", possible_hotkeys);

                for hotkey in possible_hotkeys {
                    if keyboard_state.state_modifiers.iter().all(|x| hotkey.modifiers.contains(x))
                        && keyboard_state.state_modifiers.len() == hotkey.modifiers.len()
                        && keyboard_state.state_keysyms.contains(hotkey.keysym)
                    {
                        last_hotkey = Some(hotkey.clone());
                        send_command(hotkey.clone());
                        hotkey_repeat_timer.as_mut().reset(Instant::now() + Duration::from_millis(repeat_cooldown_duration));
                        break;
                    }
                }
            }
        }
    }
}

fn sock_send(command: &str) -> std::io::Result<()> {
    let mut stream = UnixStream::connect("/tmp/swhkd.sock")?;
    stream.write_all(command.as_bytes())?;
    Ok(())
}

fn send_command(hotkey: config::Hotkey) {
    log::info!("Hotkey pressed: {:#?}", hotkey);
    if let Err(e) = sock_send(&hotkey.command) {
        log::error!("Failed to send command over IPC.");
        log::error!("Is swhks running?");
        log::error!("{:#?}", e)
    }
}

pub fn check_user_permissions() -> Result<(), ()> {
    if !Uid::current().is_root() {
        let groups = nix::unistd::getgroups();
        for (_, groups) in groups.iter().enumerate() {
            for group in groups {
                let group = Group::from_gid(*group);
                if group.unwrap().unwrap().name == "input" {
                    log::error!("Note: INVOKING USER IS IN INPUT GROUP!!!!");
                    log::error!("THIS IS A HUGE SECURITY RISK!!!!");
                }
            }
        }
        log::error!("Consider using `pkexec swhkd ...`");
        Err(())
    } else {
        log::warn!("Running swhkd as root!");
        Ok(())
    }
}

pub fn check_device_is_keyboard(device: &Device) -> bool {
    if device.supported_keys().map_or(false, |keys| keys.contains(Key::KEY_ENTER)) {
        if device.name() == Some("swhkd virtual output") {
            return false;
        }
        log::debug!("{} is a keyboard.", device.name().unwrap(),);
        true
    } else {
        log::trace!("{} is not a keyboard.", device.name().unwrap(),);
        false
    }
}

pub fn set_command_line_args() -> Command<'static> {
    let app = Command::new("swhkd")
        .version(env!("CARGO_PKG_VERSION"))
        .author(env!("CARGO_PKG_AUTHORS"))
        .about("Simple Wayland HotKey Daemon")
        .arg(
            arg!(-c --config <CONFIG_FILE_PATH>)
                .required(false)
                .takes_value(true)
                .help("Set a custom config file path."),
        )
        .arg(
            arg!(-C --cooldown <COOLDOWN_IN_MS>)
                .required(false)
                .takes_value(true)
                .help("Set a custom repeat cooldown duration. Default is 250ms."),
        )
        .arg(arg!(-d - -debug).required(false).help("Enable debug mode."));
    app
}

pub fn fetch_xdg_config_path() -> std::path::PathBuf {
    let config_file_path: std::path::PathBuf = match env::var("XDG_CONFIG_HOME") {
        Ok(val) => {
            log::debug!("XDG_CONFIG_HOME exists: {:#?}", val);
            Path::new(&val).join("swhkd/swhkdrc")
        }
        Err(_) => {
            log::error!("XDG_CONFIG_HOME has not been set.");
            Path::new("/etc/swhkd/swhkdrc").to_path_buf()
        }
    };
    config_file_path
}<|MERGE_RESOLUTION|>--- conflicted
+++ resolved
@@ -113,16 +113,7 @@
     let mut hotkeys = load_config();
 
     log::trace!("Attempting to find all keyboard file descriptors.");
-<<<<<<< HEAD
-    let mut keyboard_devices: Vec<Device> = Vec::new();
-    for (_, device) in evdev::enumerate() {
-        if check_device_is_keyboard(&device) {
-            keyboard_devices.push(device);
-        };
-    }
-=======
-    let keyboard_devices: Vec<Device> = evdev::enumerate().filter(check_keyboard).collect();
->>>>>>> 2664180b
+    let keyboard_devices: Vec<Device> = evdev::enumerate().filter(check_device_is_keyboard).collect();
 
     let mut uinput_device = match uinput::create_uinput_device() {
         Ok(dev) => dev,
@@ -188,32 +179,16 @@
             Some(signal) = signals.next() => {
                 match signal {
                     SIGUSR1 => {
-<<<<<<< HEAD
                         execution_is_paused = true;
-                        for (_, mut device) in evdev::enumerate() {
-                            if check_device_is_keyboard(&device){
-                                let _ = device.ungrab();
-                            }
-=======
-                        paused = true;
-                        for mut device in evdev::enumerate().filter(check_keyboard) {
+                        for mut device in evdev::enumerate().filter(check_device_is_keyboard) {
                             let _ = device.ungrab();
->>>>>>> 2664180b
                         }
                     }
 
                     SIGUSR2 => {
-<<<<<<< HEAD
                         execution_is_paused = false;
-                        for (_, mut device) in evdev::enumerate() {
-                            if check_device_is_keyboard(&device){
-                                let _ = device.grab();
-                            };
-=======
-                        paused = false;
-                        for mut device in evdev::enumerate().filter(check_keyboard) {
+                        for mut device in evdev::enumerate().filter(check_device_is_keyboard) {
                             let _ = device.grab();
->>>>>>> 2664180b
                         }
                     }
 
@@ -222,7 +197,7 @@
                     }
 
                     SIGINT => {
-                        for mut device in evdev::enumerate().filter(check_keyboard) {
+                        for mut device in evdev::enumerate().filter(check_device_is_keyboard) {
                             let _ = device.ungrab();
                         }
                         log::warn!("Received SIGINT signal, exiting...");
@@ -230,14 +205,11 @@
                     }
 
                     _ => {
-<<<<<<< HEAD
                         for (_, mut device) in evdev::enumerate() {
                             if check_device_is_keyboard(&device){
                                 let _ = device.ungrab();
                             };
                         }
-=======
->>>>>>> 2664180b
                         log::warn!("Got signal: {:#?}", signal);
                         exit(1);
                     }
